use crate::error::Error;
use guess_host_triple::guess_host_triple;
use serde::{Deserialize, Serialize};
use std::str::FromStr;
use strum::Display;
use strum_macros::EnumString;

#[derive(Display, Debug, Clone, EnumString, Deserialize, Serialize, Default)]
pub enum HostTriple {
    /// 64-bit Linux
    #[strum(serialize = "x86_64-unknown-linux-gnu")]
    #[default]
    X86_64UnknownLinuxGnu,
    /// ARM64 Linux
    #[strum(serialize = "aarch64-unknown-linux-gnu")]
    Aarch64UnknownLinuxGnu,
    /// 64-bit MSVC
    #[strum(serialize = "x86_64-pc-windows-msvc")]
    X86_64PcWindowsMsvc,
    /// 64-bit MinGW
    #[strum(serialize = "x86_64-pc-windows-gnu")]
    X86_64PcWindowsGnu,
    /// 64-bit macOS
    #[strum(serialize = "x86_64-apple-darwin")]
    X86_64AppleDarwin,
    /// ARM64 macOS
    #[strum(serialize = "aarch64-apple-darwin")]
    Aarch64AppleDarwin,
}

/// Parse the host triple if specified, otherwise guess it.
pub fn get_host_triple(host_triple_arg: Option<String>) -> Result<HostTriple, Error> {
    let host_triple = if let Some(host_triple) = &host_triple_arg {
        host_triple
    } else {
<<<<<<< HEAD
        guess_host_triple().unwrap()
    };

    HostTriple::from_str(host_triple).map_err(|_| Error::UnsupportedHostTriple(host_triple.into()))
=======
        HostTriple::from_str(guess_host_triple().unwrap())
            .context(format!("{} Unable to guess host triple.", emoji::ERROR,))
    }
}

#[cfg(test)]
mod tests {
    use crate::host_triple::{get_host_triple, HostTriple};

    #[test]
    fn test_get_host_triple() {
        assert!(matches!(
            get_host_triple(Some("x86_64-unknown-linux-gnu".to_string())),
            Ok(HostTriple::X86_64UnknownLinuxGnu)
        ));
        assert!(matches!(
            get_host_triple(Some("aarch64-unknown-linux-gnu".to_string())),
            Ok(HostTriple::Aarch64UnknownLinuxGnu)
        ));
        assert!(matches!(
            get_host_triple(Some("x86_64-pc-windows-msvc".to_string())),
            Ok(HostTriple::X86_64PcWindowsMsvc)
        ));
        assert!(matches!(
            get_host_triple(Some("x86_64-pc-windows-gnu".to_string())),
            Ok(HostTriple::X86_64PcWindowsGnu)
        ));
        assert!(matches!(
            get_host_triple(Some("x86_64-apple-darwin".to_string())),
            Ok(HostTriple::X86_64AppleDarwin)
        ));
        assert!(matches!(
            get_host_triple(Some("aarch64-apple-darwin".to_string())),
            Ok(HostTriple::Aarch64AppleDarwin)
        ));

        assert!(get_host_triple(Some("some-fake-triple".to_string())).is_err());

        // Guessed Host Triples
        #[cfg(all(target_os = "linux", target_arch = "aarch64"))]
        assert!(matches!(
            get_host_triple(None),
            Ok(HostTriple::Aarch64UnknownLinuxGnu)
        ));
        #[cfg(all(target_os = "linux", target_arch = "x86_64"))]
        assert!(matches!(
            get_host_triple(None),
            Ok(HostTriple::X86_64UnknownLinuxGnu)
        ));
        #[cfg(all(target_os = "windows", target_arch = "x86_64", target_env = "msvc"))]
        assert!(matches!(
            get_host_triple(None),
            Ok(HostTriple::X86_64PcWindowsMsvc)
        ));
        #[cfg(all(target_os = "windows", target_arch = "x86_64", target_env = "gnu"))]
        assert!(matches!(
            get_host_triple(None),
            Ok(HostTriple::X86_64PcWindowsGnu)
        ));
        #[cfg(all(target_os = "macos", target_arch = "x86_64"))]
        assert!(matches!(
            get_host_triple(None),
            Ok(HostTriple::X86_64AppleDarwin)
        ));
        #[cfg(all(target_os = "macos", target_arch = "aarch64"))]
        assert!(matches!(
            get_host_triple(None),
            Ok(HostTriple::Aarch64AppleDarwin)
        ));
    }
>>>>>>> 3f8ced82
}<|MERGE_RESOLUTION|>--- conflicted
+++ resolved
@@ -33,15 +33,10 @@
     let host_triple = if let Some(host_triple) = &host_triple_arg {
         host_triple
     } else {
-<<<<<<< HEAD
         guess_host_triple().unwrap()
     };
 
     HostTriple::from_str(host_triple).map_err(|_| Error::UnsupportedHostTriple(host_triple.into()))
-=======
-        HostTriple::from_str(guess_host_triple().unwrap())
-            .context(format!("{} Unable to guess host triple.", emoji::ERROR,))
-    }
 }
 
 #[cfg(test)]
@@ -109,5 +104,4 @@
             Ok(HostTriple::Aarch64AppleDarwin)
         ));
     }
->>>>>>> 3f8ced82
 }