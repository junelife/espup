use anyhow::Result;
use clap::Parser;
use directories_next::ProjectDirs;
use dirs::home_dir;
use embuild::{
    cmd,
    espidf::{parse_esp_idf_git_ref, EspIdfRemote},
};
#[cfg(windows)]
use espup::error::Error;
use espup::{
    config::Config,
    emoji,
    host_triple::get_host_triple,
    logging::initialize_logger,
    targets::{parse_targets, Target},
    toolchain::{
        espidf::{
            get_dist_path, get_install_path, get_tool_path, EspIdfRepo, DEFAULT_GIT_REPOSITORY,
        },
        gcc::{get_toolchain_name, install_gcc_targets},
        llvm::Llvm,
        rust::{
            check_rust_installation, install_extra_crates, install_riscv_target, Crate, XtensaRust,
        },
    },
};
use log::{debug, info, warn};
use std::{
    collections::HashSet,
    fs::{remove_dir_all, remove_file, File},
    io::Write,
    path::{Path, PathBuf},
};

#[cfg(windows)]
const DEFAULT_EXPORT_FILE: &str = "export-esp.ps1";
#[cfg(not(windows))]
const DEFAULT_EXPORT_FILE: &str = "export-esp.sh";

#[derive(Parser)]
#[command(
    name = "espup",
    bin_name = "espup",
    version,
    about,
    arg_required_else_help(true)
)]
struct Cli {
    #[command(subcommand)]
    subcommand: SubCommand,
}

#[derive(Parser)]
pub enum SubCommand {
    /// Installs esp-rs environment
    Install(Box<InstallOpts>),
    /// Uninstalls esp-rs environment
    Uninstall(UninstallOpts),
    /// Updates Xtensa Rust toolchain
    Update(UpdateOpts),
}

#[derive(Debug, Parser)]
pub struct InstallOpts {
    /// Target triple of the host.
    #[arg(short = 'd', long, required = false)]
    pub default_host: Option<String>,
    /// ESP-IDF version to install. If empty, no esp-idf is installed. Version format:
    ///
    /// - `commit:<hash>`: Uses the commit `<hash>` of the `esp-idf` repository.
    ///
    /// - `tag:<tag>`: Uses the tag `<tag>` of the `esp-idf` repository.
    ///
    /// - `branch:<branch>`: Uses the branch `<branch>` of the `esp-idf` repository.
    ///
    /// - `v<major>.<minor>` or `<major>.<minor>`: Uses the tag `v<major>.<minor>` of the `esp-idf` repository.
    ///
    /// - `<branch>`: Uses the branch `<branch>` of the `esp-idf` repository.
    ///
    /// When using this option, `ldproxy` crate will also be installed.
    #[arg(short = 'e', long, required = false)]
    pub esp_idf_version: Option<String>,
    /// Destination of the generated export file.
    #[arg(short = 'f', long)]
    pub export_file: Option<PathBuf>,
    /// Comma or space list of extra crates to install.
    #[arg(short = 'c', long, required = false, value_parser = Crate::parse_crates)]
    pub extra_crates: Option<HashSet<Crate>>,
    /// LLVM version.
    #[arg(short = 'x', long, default_value = "15", value_parser = ["15"])]
    pub llvm_version: String,
    /// Verbosity level of the logs.
    #[arg(short = 'l', long, default_value = "info", value_parser = ["debug", "info", "warn", "error"])]
    pub log_level: String,
    /// Nightly Rust toolchain version.
    #[arg(short = 'n', long, default_value = "nightly")]
    pub nightly_version: String,
    ///  Minifies the installation.
    #[arg(short = 'm', long)]
    pub profile_minimal: bool,
    /// Comma or space separated list of targets [esp32,esp32s2,esp32s3,esp32c2,esp32c3,all].
    #[arg(short = 't', long, default_value = "all", value_parser = parse_targets)]
    pub targets: HashSet<Target>,
    /// Xtensa Rust toolchain version.
    #[arg(short = 'v', long, value_parser = XtensaRust::parse_version)]
    pub toolchain_version: Option<String>,
}

#[derive(Debug, Parser)]
pub struct UpdateOpts {
    /// Target triple of the host.
    #[arg(short = 'd', long, required = false)]
    pub default_host: Option<String>,
    /// Verbosity level of the logs.
    #[arg(short = 'l', long, default_value = "info", value_parser = ["debug", "info", "warn", "error"])]
    pub log_level: String,
    /// Xtensa Rust toolchain version.
    #[arg(short = 'v', long, value_parser = XtensaRust::parse_version)]
    pub toolchain_version: Option<String>,
}

#[derive(Debug, Parser)]
pub struct UninstallOpts {
    /// Verbosity level of the logs.
    #[arg(short = 'l', long, default_value = "info", value_parser = ["debug", "info", "warn", "error"])]
    pub log_level: String,
}

/// Installs the Rust for ESP chips environment
fn install(args: InstallOpts) -> Result<()> {
    initialize_logger(&args.log_level);

    info!("{} Installing esp-rs", emoji::DISC);
    let targets = args.targets;
    let host_triple = get_host_triple(args.default_host)?;
    let mut extra_crates = args.extra_crates;
    let mut exports: Vec<String> = Vec::new();
    let xtensa_rust = if targets.contains(&Target::ESP32)
        || targets.contains(&Target::ESP32S2)
        || targets.contains(&Target::ESP32S3)
    {
        let xtensa_rust: XtensaRust = if let Some(toolchain_version) = &args.toolchain_version {
            XtensaRust::new(toolchain_version, &host_triple)
        } else {
            let latest_version = XtensaRust::get_latest_version()?;
            XtensaRust::new(&latest_version, &host_triple)
        };
        Some(xtensa_rust)
    } else {
        None
    };
    let export_file = get_export_file(args.export_file)?;
    let llvm = Llvm::new(args.llvm_version, args.profile_minimal, &host_triple);

    debug!(
        "{} Arguments:
            - Host triple: {}
            - Targets: {:?}
            - ESP-IDF version: {:?}
            - Export file: {:?}
            - Extra crates: {:?}
            - LLVM Toolchain: {:?}
            - Nightly version: {:?}
            - Rust Toolchain: {:?}
            - Profile Minimal: {:?}
            - Toolchain version: {:?}",
        emoji::INFO,
        host_triple,
        targets,
        &args.esp_idf_version,
        &export_file,
        &extra_crates,
        llvm,
        &args.nightly_version,
        xtensa_rust,
        args.profile_minimal,
        args.toolchain_version,
    );

    #[cfg(windows)]
    check_arguments(&targets, &args.esp_idf_version)?;

    check_rust_installation(&args.nightly_version)?;

    if let Some(ref xtensa_rust) = xtensa_rust {
        xtensa_rust.install()?;
    }

    exports.extend(llvm.install()?);

    if targets.contains(&Target::ESP32C3) {
        install_riscv_target(&args.nightly_version)?;
    }

    if let Some(esp_idf_version) = &args.esp_idf_version {
        let repo = EspIdfRepo::new(esp_idf_version, args.profile_minimal, &targets);
        exports.extend(repo.install()?);
        if let Some(ref mut extra_crates) = extra_crates {
            extra_crates.insert(Crate::new("ldproxy"));
        } else {
            let mut crates = HashSet::new();
            crates.insert(Crate::new("ldproxy"));
            extra_crates = Some(crates);
        };
    } else {
        exports.extend(install_gcc_targets(&targets, &host_triple)?);
    }

    if let Some(ref extra_crates) = &extra_crates {
        install_extra_crates(extra_crates)?;
    }

    if args.profile_minimal {
        clear_dist_folder()?;
    }

    export_environment(&export_file, &exports)?;

    info!("{} Saving configuration file", emoji::WRENCH);
    let config = Config {
        esp_idf_version: args.esp_idf_version,
        export_file,
        extra_crates: extra_crates.as_ref().map(|extra_crates| {
            extra_crates
                .iter()
                .map(|x| x.name.clone())
                .collect::<HashSet<String>>()
        }),
        host_triple,
        llvm_path: llvm.path,
        nightly_version: args.nightly_version,
        targets,
        xtensa_rust,
    };
    config.save()?;

    info!("{} Installation successfully completed!", emoji::CHECK);
    warn!(
        "{} Please, source the export file, as state above, to properly setup the environment!",
        emoji::WARN
    );
    Ok(())
}

/// Uninstalls the Rust for ESP chips environment
fn uninstall(args: UninstallOpts) -> Result<()> {
    initialize_logger(&args.log_level);
    info!("{} Uninstalling esp-rs", emoji::DISC);
    let config = Config::load().unwrap();

    debug!(
        "{} Arguments:
            - Config: {:#?}",
        emoji::INFO,
        config
    );

    if let Some(xtensa_rust) = config.xtensa_rust {
        xtensa_rust.uninstall()?;
    }

    info!("{} Deleting Xtensa LLVM", emoji::WRENCH);
    remove_dir_all(config.llvm_path)?;

    if let Some(esp_idf_version) = config.esp_idf_version {
        info!("{} Deleting ESP-IDF {}", emoji::WRENCH, esp_idf_version);
        let repo = EspIdfRemote {
            git_ref: parse_esp_idf_git_ref(&esp_idf_version),
            repo_url: Some(DEFAULT_GIT_REPOSITORY.to_string()),
        };
        remove_dir_all(get_install_path(repo).parent().unwrap())?;
    } else {
        info!("{} Deleting GCC targets", emoji::WRENCH);
        for target in &config.targets {
            let gcc_path = get_tool_path(&get_toolchain_name(target));
            remove_dir_all(gcc_path)?;
        }
    }

    info!("{} Uninstalling extra crates", emoji::WRENCH);
    if let Some(extra_crates) = &config.extra_crates {
        for extra_crate in extra_crates {
            cmd!("cargo", "uninstall", extra_crate).run()?;
        }
    }

    clear_dist_folder()?;

    info!("{} Deleting export file", emoji::WRENCH);
    remove_file(Path::new(&config.export_file))?;

    info!("{} Deleting config file", emoji::WRENCH);
    let conf_dirs = ProjectDirs::from("rs", "esp", "espup").unwrap();
    let conf_file = conf_dirs.config_dir().join("espup.toml");
    remove_file(conf_file)?;

    info!("{} Uninstallation successfully completed!", emoji::CHECK);
    Ok(())
}

/// Updates Xtensa Rust toolchain.
fn update(args: UpdateOpts) -> Result<()> {
    initialize_logger(&args.log_level);
    info!("{} Updating ESP Rust environment", emoji::DISC);
    let host_triple = get_host_triple(args.default_host)?;
    let mut config = Config::load().unwrap();
    let xtensa_rust: XtensaRust = if let Some(toolchain_version) = args.toolchain_version {
        XtensaRust::new(&toolchain_version, &host_triple)
    } else {
        let latest_version = XtensaRust::get_latest_version()?;
        XtensaRust::new(&latest_version, &host_triple)
    };

    debug!(
        "{} Arguments:
            - Host triple: {}
            - Toolchain version: {:#?}
            - Config: {:#?}",
        emoji::INFO,
        host_triple,
        xtensa_rust,
        config
    );

    if let Some(config_xtensa_rust) = config.xtensa_rust {
        if config_xtensa_rust.version == xtensa_rust.version {
            info!(
                "{} Toolchain '{}' is already up to date",
                emoji::CHECK,
                xtensa_rust.version
            );
            return Ok(());
        }
        config_xtensa_rust.uninstall()?;
        xtensa_rust.install()?;
        config.xtensa_rust = Some(xtensa_rust);
    }

    config.save()?;

    info!("{} Update successfully completed!", emoji::CHECK);
    Ok(())
}

fn main() -> Result<()> {
    match Cli::parse().subcommand {
        SubCommand::Install(args) => install(*args),
        SubCommand::Update(args) => update(args),
        SubCommand::Uninstall(args) => uninstall(args),
    }
}

/// Deletes dist folder.
fn clear_dist_folder() -> Result<()> {
    let dist_path = PathBuf::from(get_dist_path(""));
    if dist_path.exists() {
        info!("{} Clearing dist folder", emoji::WRENCH);
        remove_dir_all(&dist_path)?;
    }
    Ok(())
}

/// Returns the absolute path to the export file, uses the DEFAULT_EXPORT_FILE if no arg is provided.
fn get_export_file(export_file: Option<PathBuf>) -> Result<PathBuf> {
    if let Some(export_file) = export_file {
        if export_file.is_absolute() {
            Ok(export_file)
        } else {
            let current_dir = std::env::current_dir()?;
            Ok(current_dir.join(export_file))
        }
    } else {
        let home_dir = home_dir().unwrap();
        Ok(home_dir.join(DEFAULT_EXPORT_FILE))
    }
}

/// Creates the export file with the necessary environment variables.
fn export_environment(export_file: &PathBuf, exports: &[String]) -> Result<()> {
    info!("{} Creating export file", emoji::WRENCH);
    let mut file = File::create(export_file)?;
    for e in exports.iter() {
        file.write_all(e.as_bytes())?;
        file.write_all(b"\n")?;
    }
    #[cfg(windows)]
    warn!(
        "{} PLEASE set up the environment variables running: '.\\{}'",
        emoji::INFO,
        export_file.display()
    );
    #[cfg(unix)]
    warn!(
        "{} PLEASE set up the environment variables running: '. {}'",
        emoji::INFO,
        export_file.display()
    );
    warn!(
        "{} This step must be done every time you open a new terminal.",
        emoji::WARN
    );
    Ok(())
}

#[cfg(windows)]
/// For Windows, we need to check that we are installing all the targets if we are installing esp-idf.
<<<<<<< HEAD
pub fn check_arguments(
    targets: &HashSet<Target>,
    espidf_version: &Option<String>,
) -> Result<(), Error> {
    if espidf_version.is_some()
=======
pub fn check_arguments(targets: &HashSet<Target>, esp_idf_version: &Option<String>) -> Result<()> {
    if esp_idf_version.is_some()
>>>>>>> 3f8ced82
        && (!targets.contains(&Target::ESP32)
            || !targets.contains(&Target::ESP32C3)
            || !targets.contains(&Target::ESP32S2)
            || !targets.contains(&Target::ESP32S3))
    {
        return Err(Error::WrongWindowsArguments);
    }

    Ok(())
}

#[cfg(test)]
mod tests {
    use crate::{get_export_file, DEFAULT_EXPORT_FILE};
    use dirs::home_dir;
    use std::{env::current_dir, path::PathBuf};

    #[test]
    #[allow(unused_variables)]
    fn test_get_export_file() {
        // No arg provided
        let home_dir = home_dir().unwrap();
        let export_file = home_dir.join(DEFAULT_EXPORT_FILE);
        assert!(matches!(get_export_file(None), Ok(export_file)));
        // Relative path
        let current_dir = current_dir().unwrap();
        let export_file = current_dir.join("export.sh");
        assert!(matches!(
            get_export_file(Some(PathBuf::from("export.sh"))),
            Ok(export_file)
        ));
        // Absolute path
        let export_file = PathBuf::from("/home/user/export.sh");
        assert!(matches!(
            get_export_file(Some(PathBuf::from("/home/user/export.sh"))),
            Ok(export_file)
        ));
    }
}<|MERGE_RESOLUTION|>--- conflicted
+++ resolved
@@ -405,16 +405,13 @@
 
 #[cfg(windows)]
 /// For Windows, we need to check that we are installing all the targets if we are installing esp-idf.
-<<<<<<< HEAD
+
 pub fn check_arguments(
     targets: &HashSet<Target>,
     espidf_version: &Option<String>,
 ) -> Result<(), Error> {
     if espidf_version.is_some()
-=======
-pub fn check_arguments(targets: &HashSet<Target>, esp_idf_version: &Option<String>) -> Result<()> {
-    if esp_idf_version.is_some()
->>>>>>> 3f8ced82
+
         && (!targets.contains(&Target::ESP32)
             || !targets.contains(&Target::ESP32C3)
             || !targets.contains(&Target::ESP32S2)
