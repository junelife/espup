--- conflicted
+++ resolved
@@ -9,18 +9,13 @@
 
 # Ubuntu/Debian
 RUN apt-get update \
-<<<<<<< HEAD
-    && apt-get install -y git curl gcc clang ninja-build libudev-dev unzip xz-utils libtinfo5\
-    python3 python3-pip python3-venv libusb-1.0-0 libssl-dev pkg-config libtinfo5 libpython2.7 \
-=======
-    && apt-get install -y git python3 python3-pip gcc build-essential curl pkg-config libudev-dev \
->>>>>>> 7460cfc6
+    && apt-get install -y git python3 python3-pip gcc build-essential curl pkg-config libudev-dev libtinfo5\
     && apt-get clean -y && rm -rf /var/lib/apt/lists/* /tmp/library-scripts
 RUN adduser --disabled-password --gecos "" ${CONTAINER_USER}
 
 # Fedora
 # RUN dnf -y update \
-#     && dnf -y install git python3 python3-pip gcc systemd-devel \
+#     && dnf -y install git python3 python3-pip gcc systemd-devel ncurses-compat-libs \
 #     && dnf clean all
 # RUN adduser ${CONTAINER_USER}
 
